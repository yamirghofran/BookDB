--- conflicted
+++ resolved
@@ -8,6 +8,7 @@
 
 	// Keep if you need it for other things, but UUID point ID is used below
 	"github.com/jackc/pgx/v5/pgxpool" // Changed from pgx to pgxpool
+	"github.com/jackc/pgx/v5"
 	"github.com/joho/godotenv"
 
 	"github.com/yamirghofran/BookDB/internal/api"
@@ -28,7 +29,6 @@
 		log.Println(".env file loaded successfully.")
 	}
 
-<<<<<<< HEAD
 	// Construct PostgreSQL connection string from environment variables
 	pgHost := os.Getenv("DB_HOST")
 	pgPort := os.Getenv("DB_PORT")
@@ -56,13 +56,10 @@
 	
 	log.Printf("Connecting to PostgreSQL database...")
 	conn, err := pgx.Connect(context.Background(), postgresqlURL)
-=======
-	dbpool, err := pgxpool.New(context.Background(), os.Getenv("POSTGRESQL_URL"))
->>>>>>> 2377fec6
 	if err != nil {
-		log.Fatalf("FATAL: Error connecting to database pool: %v", err)
+		log.Fatalf("FATAL: Error connecting to database: %v", err)
 	}
-	defer dbpool.Close() // Close the pool when main exits
+	defer conn.Close(context.Background())
 
 	// Get Qdrant configuration from environment
 	qdrantHost := os.Getenv("QDRANT_HOST")
@@ -86,8 +83,7 @@
 	defer qdrantClient.Close()
 
 	// Assuming db.New returns your sqlc generated queries struct
-	// db.New from sqlc expects a DBTX, which can be *pgx.Conn or *pgxpool.Pool
-	queries := db.New(dbpool)
+	queries := db.New(conn)
 
 	// Create and start the API server
 	port := os.Getenv("PORT")
